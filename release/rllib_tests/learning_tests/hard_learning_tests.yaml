--- conflicted
+++ resolved
@@ -459,12 +459,8 @@
     pass_criteria:
         episode_reward_mean: 162.0
         timesteps_total: 300000
-<<<<<<< HEAD
-    num_workers: 12
-=======
-    stop:
-        time_total_s: 7200
->>>>>>> e4ce38d0
+    stop:
+        time_total_s: 7200
     config:
         # increase num sampling workers for faster sampling.
         num_workers: 12
@@ -472,14 +468,6 @@
         env_config:
             # Env class specified above takes one `config` arg in its c'tor:
             config:
-<<<<<<< HEAD
-                # GPU support currently does not work for tensorflow. For the learning
-                # test for now, we'll use pytorch, and investigate why tensorflow is not working.
-                # One indication of the issue is that the loss inputs are not flattened from the
-                # original dictionary spaces.
-                framework: tf
-=======
->>>>>>> e4ce38d0
                 # Each step, sample `num_candidates` documents using the env-internal
                 # document sampler model (a logic that creates n documents to select
                 # the slate from).
