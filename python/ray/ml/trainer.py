--- conflicted
+++ resolved
@@ -89,7 +89,6 @@
 
                 torch_ds = dataset.to_torch(label_column="y")
                 loss_fn = torch.nn.MSELoss()
-<<<<<<< HEAD
 
                 for epoch_idx in range(10):
                     loss = 0
@@ -112,30 +111,6 @@
                     # results.
                     tune.report(loss=loss, epoch=epoch_idx)
 
-=======
-
-                for epoch_idx in range(10):
-                    loss = 0
-                    num_batches = 0
-                    for X, y in iter(torch_ds):
-                        # Compute prediction error
-                        pred = self.model(X)
-                        batch_loss = loss_fn(pred, y.float())
-
-                        # Backpropagation
-                        self.optimizer.zero_grad()
-                        batch_loss.backward()
-                        self.optimizer.step()
-
-                        loss += batch_loss.item()
-                        num_batches += 1
-                    loss /= num_batches
-
-                    # Use Tune functions to report intermediate
-                    # results.
-                    tune.report(loss=loss, epoch=epoch_idx)
-
->>>>>>> e4ce38d0
     **How do I use an existing Trainer or one of my custom Trainers?**
 
     Initialize the Trainer, and call Trainer.fit()
