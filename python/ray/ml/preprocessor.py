import abc
import warnings
from enum import Enum
from typing import TYPE_CHECKING

if TYPE_CHECKING:
    import pandas as pd

from ray.data import Dataset
from ray.ml.predictor import DataBatchType


class PreprocessorNotFittedException(RuntimeError):
    """Error raised when the preprocessor needs to be fitted first."""

    pass


class Preprocessor(abc.ABC):
    """Implements an ML preprocessing operation.

    Preprocessors are stateful objects that can be fitted against a Dataset and used
    to transform both local data batches and distributed datasets. For example, a
    Normalization preprocessor may calculate the mean and stdev of a field during
    fitting, and uses these attributes to implement its normalization transform.
    """

    class FitStatus(str, Enum):
        """The fit status of preprocessor."""

        NOT_FITTABLE = "NOT_FITTABLE"
        NOT_FITTED = "NOT_FITTED"
        # Only meaningful for Chain preprocessors.
        # At least one contained preprocessor in the chain preprocessor
        # is fitted and at least one that can be fitted is not fitted yet.
        # This is a state that show up if caller only interacts
        # with the chain preprocessor through intended Preprocessor APIs.
        PARTIALLY_FITTED = "PARTIALLY_FITTED"
        FITTED = "FITTED"

    # Preprocessors that do not need to be fitted must override this.
    _is_fittable = True

    def fit_status(self) -> "Preprocessor.FitStatus":
        if not self._is_fittable:
            return Preprocessor.FitStatus.NOT_FITTABLE
        elif self._check_is_fitted():
            return Preprocessor.FitStatus.FITTED
        else:
            return Preprocessor.FitStatus.NOT_FITTED

    def fit(self, dataset: Dataset) -> "Preprocessor":
        """Fit this Preprocessor to the Dataset.

        Fitted state attributes will be directly set in the Preprocessor.

        Calling it more than once will overwrite all previously fitted state:
        ``preprocessor.fit(A).fit(B)`` is equivalent to ``preprocessor.fit(B)``.

        Args:
            dataset: Input dataset.

        Returns:
            Preprocessor: The fitted Preprocessor with state attributes.
        """
        fit_status = self.fit_status()
        if fit_status == Preprocessor.FitStatus.NOT_FITTABLE:
            # No-op as there is no state to be fitted.
            return self

        if fit_status in (
            Preprocessor.FitStatus.FITTED,
            Preprocessor.FitStatus.PARTIALLY_FITTED,
        ):
            warnings.warn(
                "`fit` has already been called on the preprocessor (or at least one "
                "contained preprocessors if this is a chain). "
                "All previously fitted state will be overwritten!"
            )

        return self._fit(dataset)

    def fit_transform(self, dataset: Dataset) -> Dataset:
        """Fit this Preprocessor to the Dataset and then transform the Dataset.

        Calling it more than once will overwrite all previously fitted state:
        ``preprocessor.fit_transform(A).fit_transform(B)``
        is equivalent to ``preprocessor.fit_transform(B)``.

        Args:
            dataset: Input Dataset.

        Returns:
            ray.data.Dataset: The transformed Dataset.
        """
        self.fit(dataset)
        return self.transform(dataset)

    def transform(self, dataset: Dataset) -> Dataset:
        """Transform the given dataset.

        Args:
            dataset: Input Dataset.

        Returns:
            ray.data.Dataset: The transformed Dataset.
<<<<<<< HEAD
=======

        Raises:
            PreprocessorNotFittedException, if ``fit`` is not called yet.
>>>>>>> e4ce38d0
        """
        fit_status = self.fit_status()
        if fit_status in (
            Preprocessor.FitStatus.PARTIALLY_FITTED,
            Preprocessor.FitStatus.NOT_FITTED,
        ):
            raise PreprocessorNotFittedException(
                "`fit` must be called before `transform`, "
                "or simply use fit_transform() to run both steps"
            )
        return self._transform(dataset)

    def transform_batch(self, df: DataBatchType) -> DataBatchType:
        """Transform a single batch of data.

        Args:
            df (DataBatchType): Input data batch.

        Returns:
            DataBatchType: The transformed data batch.
        """
        fit_status = self.fit_status()
        if fit_status in (
            Preprocessor.FitStatus.PARTIALLY_FITTED,
            Preprocessor.FitStatus.NOT_FITTED,
        ):
            raise PreprocessorNotFittedException(
                "`fit` must be called before `transform_batch`."
            )
        return self._transform_batch(df)

    def _check_is_fitted(self) -> bool:
        """Returns whether this preprocessor is fitted.

        We use the convention that attributes with a trailing ``_`` are set after
        fitting is complete.
        """
        fitted_vars = [v for v in vars(self) if v.endswith("_")]
        return bool(fitted_vars)

    def _fit(self, dataset: Dataset) -> "Preprocessor":
        """Sub-classes should override this instead of fit()."""
        raise NotImplementedError()

    def _transform(self, dataset: Dataset) -> Dataset:
        # TODO(matt): Expose `batch_size` or similar configurability.
        # The default may be too small for some datasets and too large for others.
        return dataset.map_batches(self._transform_pandas, batch_format="pandas")

    def _transform_batch(self, df: DataBatchType) -> DataBatchType:
        import pandas as pd

        # TODO(matt): Add `_transform_arrow` to use based on input type.
        # Reduce conversion cost if input is in Arrow:  Arrow -> Pandas -> Arrow.
        if not isinstance(df, pd.DataFrame):
            raise NotImplementedError(
                "`transform_batch` is currently only implemented for Pandas DataFrames."
            )
        return self._transform_pandas(df)

    def _transform_pandas(self, df: "pd.DataFrame") -> "pd.DataFrame":
        raise NotImplementedError()<|MERGE_RESOLUTION|>--- conflicted
+++ resolved
@@ -104,12 +104,9 @@
 
         Returns:
             ray.data.Dataset: The transformed Dataset.
-<<<<<<< HEAD
-=======
 
         Raises:
             PreprocessorNotFittedException, if ``fit`` is not called yet.
->>>>>>> e4ce38d0
         """
         fit_status = self.fit_status()
         if fit_status in (
