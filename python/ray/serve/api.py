import collections
import inspect
import logging
from typing import (
    Any,
    Callable,
    Dict,
    Optional,
    Tuple,
    Union,
    overload,
)

from fastapi import APIRouter, FastAPI
from starlette.requests import Request
from uvicorn.config import Config
from uvicorn.lifespan.on import LifespanOn

from ray.serve.common import DeploymentStatusInfo
from ray.serve.config import (
    AutoscalingConfig,
    DeploymentConfig,
    HTTPOptions,
)
from ray.serve.constants import (
    DEFAULT_CHECKPOINT_PATH,
    HTTP_PROXY_TIMEOUT,
    SERVE_CONTROLLER_NAME,
    CONTROLLER_MAX_CONCURRENCY,
    DEFAULT_HTTP_HOST,
    DEFAULT_HTTP_PORT,
)
from ray.serve.controller import ServeController
from ray.serve.deployment import Deployment
from ray.serve.exceptions import RayServeException
from ray.experimental.dag import DAGNode
from ray.serve.handle import RayServeHandle
from ray.serve.http_util import ASGIHTTPSender, make_fastapi_class_based_view
from ray.serve.logging_utils import LoggingContext
from ray.serve.utils import (
    ensure_serialization_context,
    format_actor_name,
    get_current_node_resource_key,
    get_random_letters,
    in_interactive_shell,
    DEFAULT,
)
from ray.util.annotations import PublicAPI
import ray
from ray import cloudpickle
from ray.serve.deployment_graph import ClassNode, FunctionNode
from ray.serve.application import Application
from ray.serve.client import ServeControllerClient, get_controller_namespace
from ray.serve.context import (
    set_global_client,
    get_global_client,
    get_internal_replica_context,
    ReplicaContext,
)
from ray._private.usage import usage_lib

logger = logging.getLogger(__file__)


@PublicAPI(stability="beta")
def start(
    detached: bool = False,
    http_options: Optional[Union[dict, HTTPOptions]] = None,
    dedicated_cpu: bool = False,
    _checkpoint_path: str = DEFAULT_CHECKPOINT_PATH,
    _override_controller_namespace: Optional[str] = None,
    **kwargs,
) -> ServeControllerClient:
    """Initialize a serve instance.

    By default, the instance will be scoped to the lifetime of the returned
    Client object (or when the script exits). If detached is set to True, the
    instance will instead persist until serve.shutdown() is called. This is
    only relevant if connecting to a long-running Ray cluster (e.g., with
    ray.init(address="auto") or ray.init("ray://<remote_addr>")).

    Args:
        detached (bool): Whether not the instance should be detached from this
          script. If set, the instance will live on the Ray cluster until it is
          explicitly stopped with serve.shutdown().
        http_options (Optional[Dict, serve.HTTPOptions]): Configuration options
          for HTTP proxy. You can pass in a dictionary or HTTPOptions object
          with fields:

            - host(str, None): Host for HTTP servers to listen on. Defaults to
              "127.0.0.1". To expose Serve publicly, you probably want to set
              this to "0.0.0.0".
            - port(int): Port for HTTP server. Defaults to 8000.
            - root_path(str): Root path to mount the serve application
              (for example, "/serve"). All deployment routes will be prefixed
              with this path. Defaults to "".
            - middlewares(list): A list of Starlette middlewares that will be
              applied to the HTTP servers in the cluster. Defaults to [].
            - location(str, serve.config.DeploymentMode): The deployment
              location of HTTP servers:

                - "HeadOnly": start one HTTP server on the head node. Serve
                  assumes the head node is the node you executed serve.start
                  on. This is the default.
                - "EveryNode": start one HTTP server per node.
                - "NoServer" or None: disable HTTP server.
            - num_cpus (int): The number of CPU cores to reserve for each
              internal Serve HTTP proxy actor.  Defaults to 0.
        dedicated_cpu (bool): Whether to reserve a CPU core for the internal
          Serve controller actor.  Defaults to False.
    """
    usage_lib.record_library_usage("serve")

    http_deprecated_args = ["http_host", "http_port", "http_middlewares"]
    for key in http_deprecated_args:
        if key in kwargs:
            raise ValueError(
                f"{key} is deprecated, please use serve.start(http_options="
                f'{{"{key}": {kwargs[key]}}}) instead.'
            )
    # Initialize ray if needed.
    ray.worker.global_worker.filter_logs_by_job = False
    if not ray.is_initialized():
        ray.init(namespace="serve")

    controller_namespace = get_controller_namespace(
        detached, _override_controller_namespace=_override_controller_namespace
    )

    try:
        client = get_global_client(
            _override_controller_namespace=_override_controller_namespace,
            _health_check_controller=True,
        )
        logger.info(
            "Connecting to existing Serve instance in namespace "
            f"'{controller_namespace}'."
        )

        _check_http_and_checkpoint_options(client, http_options, _checkpoint_path)
        return client
    except RayServeException:
        pass

    if detached:
        controller_name = SERVE_CONTROLLER_NAME
    else:
        controller_name = format_actor_name(get_random_letters(), SERVE_CONTROLLER_NAME)

    if isinstance(http_options, dict):
        http_options = HTTPOptions.parse_obj(http_options)
    if http_options is None:
        http_options = HTTPOptions()

    controller = ServeController.options(
        num_cpus=1 if dedicated_cpu else 0,
        name=controller_name,
        lifetime="detached" if detached else None,
        max_restarts=-1,
        max_task_retries=-1,
        # Pin Serve controller on the head node.
        resources={get_current_node_resource_key(): 0.01},
        namespace=controller_namespace,
        max_concurrency=CONTROLLER_MAX_CONCURRENCY,
    ).remote(
        controller_name,
        http_options,
        _checkpoint_path,
        detached=detached,
        _override_controller_namespace=_override_controller_namespace,
    )

    proxy_handles = ray.get(controller.get_http_proxies.remote())
    if len(proxy_handles) > 0:
        try:
            ray.get(
                [handle.ready.remote() for handle in proxy_handles.values()],
                timeout=HTTP_PROXY_TIMEOUT,
            )
        except ray.exceptions.GetTimeoutError:
            raise TimeoutError(
                "HTTP proxies not available after {HTTP_PROXY_TIMEOUT}s."
            )

    client = ServeControllerClient(
        controller,
        controller_name,
        detached=detached,
        _override_controller_namespace=_override_controller_namespace,
    )
    set_global_client(client)
    logger.info(
        f"Started{' detached ' if detached else ' '}Serve instance in "
        f"namespace '{controller_namespace}'."
    )
    return client


@PublicAPI
def shutdown() -> None:
    """Completely shut down the connected Serve instance.

    Shuts down all processes and deletes all state associated with the
    instance.
    """

    try:
        client = get_global_client()
    except RayServeException:
        logger.info(
            "Nothing to shut down. There's no Serve application "
            "running on this Ray cluster."
        )
        return

    client.shutdown()
    set_global_client(None)


@PublicAPI
def get_replica_context() -> ReplicaContext:
    """If called from a deployment, returns the deployment and replica tag.

    A replica tag uniquely identifies a single replica for a Ray Serve
    deployment at runtime.  Replica tags are of the form
    `<deployment_name>#<random letters>`.

    Raises:
        RayServeException: if not called from within a Ray Serve deployment.

    Example:
        >>> from ray import serve
        >>> # deployment_name
        >>> serve.get_replica_context().deployment # doctest: +SKIP
        >>> # deployment_name#krcwoa
        >>> serve.get_replica_context().replica_tag # doctest: +SKIP
    """
    internal_replica_context = get_internal_replica_context()
    if internal_replica_context is None:
        raise RayServeException(
            "`serve.get_replica_context()` "
            "may only be called from within a "
            "Ray Serve deployment."
        )
    return internal_replica_context


@PublicAPI(stability="beta")
def ingress(app: Union["FastAPI", "APIRouter", Callable]):
    """Mark an ASGI application ingress for Serve.

    Args:
        app (FastAPI,APIRouter,Starlette,etc): the app or router object serve
            as ingress for this deployment. It can be any ASGI compatible
            object.

    Example:
        >>> from fastapi import FastAPI
        >>> from ray import serve
        >>> app = FastAPI() # doctest: +SKIP
        >>> app = FastAPI() # doctest: +SKIP
        >>> @serve.deployment # doctest: +SKIP
        ... @serve.ingress(app) # doctest: +SKIP
        ... class App: # doctest: +SKIP
        ...     pass # doctest: +SKIP
        >>> App.deploy() # doctest: +SKIP
    """

    def decorator(cls):
        if not inspect.isclass(cls):
            raise ValueError("@serve.ingress must be used with a class.")

        if issubclass(cls, collections.abc.Callable):
            raise ValueError(
                "Class passed to @serve.ingress may not have __call__ method."
            )

        # Sometimes there are decorators on the methods. We want to fix
        # the fast api routes here.
        if isinstance(app, (FastAPI, APIRouter)):
            make_fastapi_class_based_view(app, cls)

        # Free the state of the app so subsequent modification won't affect
        # this ingress deployment. We don't use copy.copy here to avoid
        # recursion issue.
        ensure_serialization_context()
        frozen_app = cloudpickle.loads(cloudpickle.dumps(app))

        class ASGIAppWrapper(cls):
            async def __init__(self, *args, **kwargs):
                super().__init__(*args, **kwargs)

                self._serve_app = frozen_app

                # Use uvicorn's lifespan handling code to properly deal with
                # startup and shutdown event.
                self._serve_asgi_lifespan = LifespanOn(
                    Config(self._serve_app, lifespan="on")
                )
                # Replace uvicorn logger with our own.
                self._serve_asgi_lifespan.logger = logger
                # LifespanOn's logger logs in INFO level thus becomes spammy
                # Within this block we temporarily uplevel for cleaner logging
                with LoggingContext(
                    self._serve_asgi_lifespan.logger, level=logging.WARNING
                ):
                    await self._serve_asgi_lifespan.startup()

            async def __call__(self, request: Request):
                sender = ASGIHTTPSender()
                await self._serve_app(
                    request.scope,
                    request.receive,
                    sender,
                )
                return sender.build_asgi_response()

            # NOTE: __del__ must be async so that we can run asgi shutdown
            # in the same event loop.
            async def __del__(self):
                # LifespanOn's logger logs in INFO level thus becomes spammy
                # Within this block we temporarily uplevel for cleaner logging
                with LoggingContext(
                    self._serve_asgi_lifespan.logger, level=logging.WARNING
                ):
                    await self._serve_asgi_lifespan.shutdown()

                # Make sure to call user's del method as well.
                super_cls = super()
                if hasattr(super_cls, "__del__"):
                    super_cls.__del__()

        ASGIAppWrapper.__name__ = cls.__name__
        return ASGIAppWrapper

    return decorator


<<<<<<< HEAD
@PublicAPI(stability="alpha")
class RayServeDAGHandle:
    """Resolved from a DeploymentNode at runtime.

    This can be used to call the DAG from a driver deployment to efficiently
    orchestrate a deployment graph.
    """

    def __init__(self, dag_node_json: str) -> None:

        self.dag_node_json = dag_node_json

        # NOTE(simon): Making this lazy to avoid deserialization in controller for now
        # This would otherwise hang because it's trying to get handles from within
        # the controller.
        self.dag_node = None

    @classmethod
    def _deserialize(cls, *args):
        """Required for this class's __reduce__ method to be picklable."""
        return cls(*args)

    def __reduce__(self):
        return RayServeDAGHandle._deserialize, (self.dag_node_json,)

    def remote(self, *args, **kwargs):
        from ray.serve.pipeline.json_serde import dagnode_from_json

        if self.dag_node is None:
            self.dag_node = json.loads(
                self.dag_node_json, object_hook=dagnode_from_json
            )
        return self.dag_node.execute(*args, **kwargs)


@PublicAPI(stability="alpha")
class DeploymentMethodNode(DAGNode):
    """Represents a method call on a bound deployment node.

    These method calls can be composed into an optimized call DAG and passed
    to a "driver" deployment that will orchestrate the calls at runtime.

    This class cannot be called directly. Instead, when it is bound to a
    deployment node, it will be resolved to a DeployedCallGraph at runtime.
    """

    # TODO (jiaodong): Later unify and refactor this with pipeline node class
    pass


@PublicAPI(stability="alpha")
class DeploymentNode(ClassNode):
    """Represents a deployment with its bound config options and arguments.

    The bound deployment can be run using serve.run().

    A bound deployment can be passed as an argument to other bound deployments
    to build a deployment graph. When the graph is deployed, the
    bound deployments passed into a constructor will be converted to
    RayServeHandles that can be used to send requests.

    Calling deployment.method.bind() will return a DeploymentMethodNode
    that can be used to compose an optimized call graph.
    """

    # TODO (jiaodong): Later unify and refactor this with pipeline node class
    def bind(self, *args, **kwargs):
        """Bind the default __call__ method and return a DeploymentMethodNode"""
        return self.__call__.bind(*args, **kwargs)


@PublicAPI(stability="alpha")
class DeploymentFunctionNode(FunctionNode):
    """Represents a serve.deployment decorated function from user.

    It's the counterpart of DeploymentNode that represents function as body
    instead of class.
    """

    pass


@PublicAPI
class Deployment:
    def __init__(
        self,
        func_or_class: Union[Callable, str],
        name: str,
        config: DeploymentConfig,
        version: Optional[str] = None,
        prev_version: Optional[str] = None,
        init_args: Optional[Tuple[Any]] = None,
        init_kwargs: Optional[Tuple[Any]] = None,
        route_prefix: Union[str, None, DEFAULT] = DEFAULT.VALUE,
        ray_actor_options: Optional[Dict] = None,
        _internal=False,
    ) -> None:
        """Construct a Deployment. CONSTRUCTOR SHOULDN'T BE USED DIRECTLY.

        Deployments should be created, retrieved, and updated using
        `@serve.deployment`, `serve.get_deployment`, and `Deployment.options`,
        respectively.
        """

        if not _internal:
            raise RuntimeError(
                "The Deployment constructor should not be called "
                "directly. Use `@serve.deployment` instead."
            )
        if not callable(func_or_class) and not isinstance(func_or_class, str):
            raise TypeError("@serve.deployment must be called on a class or function.")
        if not isinstance(name, str):
            raise TypeError("name must be a string.")
        if not (version is None or isinstance(version, str)):
            raise TypeError("version must be a string.")
        if not (prev_version is None or isinstance(prev_version, str)):
            raise TypeError("prev_version must be a string.")
        if not (init_args is None or isinstance(init_args, (tuple, list))):
            raise TypeError("init_args must be a tuple.")
        if not (init_kwargs is None or isinstance(init_kwargs, dict)):
            raise TypeError("init_kwargs must be a dict.")
        if route_prefix is not DEFAULT.VALUE and route_prefix is not None:
            if not isinstance(route_prefix, str):
                raise TypeError("route_prefix must be a string.")
            if not route_prefix.startswith("/"):
                raise ValueError("route_prefix must start with '/'.")
            if route_prefix != "/" and route_prefix.endswith("/"):
                raise ValueError(
                    "route_prefix must not end with '/' unless it's the root."
                )
            if "{" in route_prefix or "}" in route_prefix:
                raise ValueError("route_prefix may not contain wildcards.")
        if not (ray_actor_options is None or isinstance(ray_actor_options, dict)):
            raise TypeError("ray_actor_options must be a dict.")

        if init_args is None:
            init_args = ()
        if init_kwargs is None:
            init_kwargs = {}

        # TODO(architkulkarni): Enforce that autoscaling_config and
        # user-provided num_replicas should be mutually exclusive.
        if version is None and config.autoscaling_config is not None:
            # TODO(architkulkarni): Remove this restriction.
            raise ValueError(
                "Currently autoscaling is only supported for "
                "versioned deployments. Try @serve.deployment(version=...)."
            )

        self._func_or_class = func_or_class
        self._name = name
        self._version = version
        self._prev_version = prev_version
        self._config = config
        self._init_args = init_args
        self._init_kwargs = init_kwargs
        self._route_prefix = route_prefix
        self._ray_actor_options = ray_actor_options

    @property
    def name(self) -> str:
        """Unique name of this deployment."""
        return self._name

    @property
    def version(self) -> Optional[str]:
        """Version of this deployment.

        If None, will be redeployed every time `.deploy()` is called.
        """
        return self._version

    @property
    def prev_version(self) -> Optional[str]:
        """Existing version of deployment to target.

        If prev_version does not match with existing deployment
        version, the deployment will fail to be deployed.
        """
        return self._prev_version

    @property
    def func_or_class(self) -> Union[Callable, str]:
        """Underlying class or function that this deployment wraps."""
        return self._func_or_class

    @property
    def num_replicas(self) -> int:
        """Current target number of replicas."""
        return self._config.num_replicas

    @property
    def user_config(self) -> Any:
        """Current dynamic user-provided config options."""
        return self._config.user_config

    @property
    def max_concurrent_queries(self) -> int:
        """Current max outstanding queries from each handle."""
        return self._config.max_concurrent_queries

    @property
    def route_prefix(self) -> Optional[str]:
        """HTTP route prefix that this deployment is exposed under."""
        if self._route_prefix is DEFAULT.VALUE:
            return f"/{self._name}"
        return self._route_prefix

    @property
    def ray_actor_options(self) -> Optional[Dict]:
        """Actor options such as resources required for each replica."""
        return self._ray_actor_options

    @property
    def init_args(self) -> Tuple[Any]:
        """Positional args passed to the underlying class's constructor."""
        return self._init_args

    @property
    def init_kwargs(self) -> Tuple[Any]:
        """Keyword args passed to the underlying class's constructor."""
        return self._init_kwargs

    @property
    def url(self) -> Optional[str]:
        """Full HTTP url for this deployment."""
        if self._route_prefix is None:
            # this deployment is not exposed over HTTP
            return None

        return internal_get_global_client().root_url + self.route_prefix

    def __call__(self):
        raise RuntimeError(
            "Deployments cannot be constructed directly. "
            "Use `deployment.deploy() instead.`"
        )

    @PublicAPI(stability="alpha")
    def bind(self, *args, **kwargs) -> Union[DeploymentNode, DeploymentFunctionNode]:
        """Bind the provided arguments and return a DeploymentNode.

        The returned bound deployment can be deployed or bound to other
        deployments to create a deployment graph.
        """
        copied_self = copy(self)
        copied_self._init_args = []
        copied_self._init_kwargs = {}
        copied_self._func_or_class = "dummpy.module"
        schema_shell = deployment_to_schema(copied_self)

        if inspect.isfunction(self._func_or_class):
            return DeploymentFunctionNode(
                self._func_or_class,
                args,  # Used to bind and resolve DAG only, can take user input
                kwargs,  # Used to bind and resolve DAG only, can take user input
                self._ray_actor_options or dict(),
                other_args_to_resolve={
                    "deployment_schema": schema_shell,
                    "is_from_serve_deployment": True,
                },
            )
        else:
            return DeploymentNode(
                self._func_or_class,
                args,
                kwargs,
                cls_options=self._ray_actor_options or dict(),
                other_args_to_resolve={
                    "deployment_schema": schema_shell,
                    "is_from_serve_deployment": True,
                },
            )

    @PublicAPI
    def deploy(self, *init_args, _blocking=True, **init_kwargs):
        """Deploy or update this deployment.

        Args:
            init_args (optional): args to pass to the class __init__
                method. Not valid if this deployment wraps a function.
            init_kwargs (optional): kwargs to pass to the class __init__
                method. Not valid if this deployment wraps a function.
        """
        if len(init_args) == 0 and self._init_args is not None:
            init_args = self._init_args
        if len(init_kwargs) == 0 and self._init_kwargs is not None:
            init_kwargs = self._init_kwargs

        return internal_get_global_client().deploy(
            self._name,
            self._func_or_class,
            init_args,
            init_kwargs,
            ray_actor_options=self._ray_actor_options,
            config=self._config,
            version=self._version,
            prev_version=self._prev_version,
            route_prefix=self.route_prefix,
            url=self.url,
            _blocking=_blocking,
        )

    @PublicAPI
    def delete(self):
        """Delete this deployment."""
        return internal_get_global_client().delete_deployments([self._name])

    @PublicAPI
    def get_handle(
        self, sync: Optional[bool] = True
    ) -> Union[RayServeHandle, RayServeSyncHandle]:
        """Get a ServeHandle to this deployment to invoke it from Python.

        Args:
            sync (bool): If true, then Serve will return a ServeHandle that
                works everywhere. Otherwise, Serve will return an
                asyncio-optimized ServeHandle that's only usable in an asyncio
                loop.

        Returns:
            ServeHandle
        """
        return internal_get_global_client().get_handle(
            self._name, missing_ok=True, sync=sync
        )

    @PublicAPI
    def options(
        self,
        func_or_class: Optional[Callable] = None,
        name: Optional[str] = None,
        version: Optional[str] = None,
        prev_version: Optional[str] = None,
        init_args: Optional[Tuple[Any]] = None,
        init_kwargs: Optional[Dict[Any, Any]] = None,
        route_prefix: Union[str, None, DEFAULT] = DEFAULT.VALUE,
        num_replicas: Optional[int] = None,
        ray_actor_options: Optional[Dict] = None,
        user_config: Optional[Any] = None,
        max_concurrent_queries: Optional[int] = None,
        _autoscaling_config: Optional[Union[Dict, AutoscalingConfig]] = None,
        _graceful_shutdown_wait_loop_s: Optional[float] = None,
        _graceful_shutdown_timeout_s: Optional[float] = None,
        _health_check_period_s: Optional[float] = None,
        _health_check_timeout_s: Optional[float] = None,
    ) -> "Deployment":
        """Return a copy of this deployment with updated options.

        Only those options passed in will be updated, all others will remain
        unchanged from the existing deployment.
        """
        new_config = self._config.copy()
        if num_replicas is not None:
            new_config.num_replicas = num_replicas
        if user_config is not None:
            new_config.user_config = user_config
        if max_concurrent_queries is not None:
            new_config.max_concurrent_queries = max_concurrent_queries

        if func_or_class is None:
            func_or_class = self._func_or_class

        if name is None:
            name = self._name

        if version is None:
            version = self._version

        if prev_version is None:
            prev_version = self._prev_version

        if init_args is None:
            init_args = self._init_args

        if init_kwargs is None:
            init_kwargs = self._init_kwargs

        if route_prefix is DEFAULT.VALUE:
            # Default is to keep the previous value
            route_prefix = self._route_prefix

        if ray_actor_options is None:
            ray_actor_options = self._ray_actor_options

        if _autoscaling_config is not None:
            new_config.autoscaling_config = _autoscaling_config

        if _graceful_shutdown_wait_loop_s is not None:
            new_config.graceful_shutdown_wait_loop_s = _graceful_shutdown_wait_loop_s

        if _graceful_shutdown_timeout_s is not None:
            new_config.graceful_shutdown_timeout_s = _graceful_shutdown_timeout_s

        if _health_check_period_s is not None:
            new_config.health_check_period_s = _health_check_period_s

        if _health_check_timeout_s is not None:
            new_config.health_check_timeout_s = _health_check_timeout_s

        return Deployment(
            func_or_class,
            name,
            new_config,
            version=version,
            prev_version=prev_version,
            init_args=init_args,
            init_kwargs=init_kwargs,
            route_prefix=route_prefix,
            ray_actor_options=ray_actor_options,
            _internal=True,
        )

    @PublicAPI(stability="alpha")
    def set_options(
        self,
        func_or_class: Optional[Callable] = None,
        name: Optional[str] = None,
        version: Optional[str] = None,
        prev_version: Optional[str] = None,
        init_args: Optional[Tuple[Any]] = None,
        init_kwargs: Optional[Dict[Any, Any]] = None,
        route_prefix: Union[str, None, DEFAULT] = DEFAULT.VALUE,
        num_replicas: Optional[int] = None,
        ray_actor_options: Optional[Dict] = None,
        user_config: Optional[Any] = None,
        max_concurrent_queries: Optional[int] = None,
        _autoscaling_config: Optional[Union[Dict, AutoscalingConfig]] = None,
        _graceful_shutdown_wait_loop_s: Optional[float] = None,
        _graceful_shutdown_timeout_s: Optional[float] = None,
        _health_check_period_s: Optional[float] = None,
        _health_check_timeout_s: Optional[float] = None,
    ) -> None:
        """Overwrite this deployment's options. Mutates the deployment.

        Only those options passed in will be updated, all others will remain
        unchanged.
        """

        validated = self.options(
            func_or_class=func_or_class,
            name=name,
            version=version,
            prev_version=prev_version,
            init_args=init_args,
            init_kwargs=init_kwargs,
            route_prefix=route_prefix,
            num_replicas=num_replicas,
            ray_actor_options=ray_actor_options,
            user_config=user_config,
            max_concurrent_queries=max_concurrent_queries,
            _autoscaling_config=_autoscaling_config,
            _graceful_shutdown_wait_loop_s=_graceful_shutdown_wait_loop_s,
            _graceful_shutdown_timeout_s=_graceful_shutdown_timeout_s,
            _health_check_period_s=_health_check_period_s,
            _health_check_timeout_s=_health_check_timeout_s,
        )

        self._func_or_class = validated._func_or_class
        self._name = validated._name
        self._version = validated._version
        self._prev_version = validated._prev_version
        self._init_args = validated._init_args
        self._init_kwargs = validated._init_kwargs
        self._route_prefix = validated._route_prefix
        self._ray_actor_options = validated._ray_actor_options
        self._config = validated._config

    def __eq__(self, other):
        return all(
            [
                self._name == other._name,
                self._version == other._version,
                self._config == other._config,
                self._init_args == other._init_args,
                self._init_kwargs == other._init_kwargs,
                # compare route prefix with default value resolved
                self.route_prefix == other.route_prefix,
                self._ray_actor_options == self._ray_actor_options,
            ]
        )

    def __str__(self):
        return (
            f"Deployment(name={self._name},"
            f"version={self._version},"
            f"route_prefix={self.route_prefix})"
        )

    def __repr__(self):
        return str(self)


=======
>>>>>>> e4ce38d0
@overload
def deployment(func_or_class: Callable) -> Deployment:
    pass


@overload
def deployment(
    name: Optional[str] = None,
    version: Optional[str] = None,
    prev_version: Optional[str] = None,
    num_replicas: Optional[int] = None,
    init_args: Optional[Tuple[Any]] = None,
    init_kwargs: Optional[Dict[Any, Any]] = None,
    route_prefix: Union[str, None, DEFAULT] = DEFAULT.VALUE,
    ray_actor_options: Optional[Dict] = None,
    user_config: Optional[Any] = None,
    max_concurrent_queries: Optional[int] = None,
    _autoscaling_config: Optional[Union[Dict, AutoscalingConfig]] = None,
    _graceful_shutdown_wait_loop_s: Optional[float] = None,
    _graceful_shutdown_timeout_s: Optional[float] = None,
    _health_check_period_s: Optional[float] = None,
    _health_check_timeout_s: Optional[float] = None,
) -> Callable[[Callable], Deployment]:
    pass


@PublicAPI
def deployment(
    _func_or_class: Optional[Callable] = None,
    name: Optional[str] = None,
    version: Optional[str] = None,
    prev_version: Optional[str] = None,
    num_replicas: Optional[int] = None,
    init_args: Optional[Tuple[Any]] = None,
    init_kwargs: Optional[Dict[Any, Any]] = None,
    route_prefix: Union[str, None, DEFAULT] = DEFAULT.VALUE,
    ray_actor_options: Optional[Dict] = None,
    user_config: Optional[Any] = None,
    max_concurrent_queries: Optional[int] = None,
    _autoscaling_config: Optional[Union[Dict, AutoscalingConfig]] = None,
    _graceful_shutdown_wait_loop_s: Optional[float] = None,
    _graceful_shutdown_timeout_s: Optional[float] = None,
    _health_check_period_s: Optional[float] = None,
    _health_check_timeout_s: Optional[float] = None,
) -> Callable[[Callable], Deployment]:
    """Define a Serve deployment.

    Args:
        name (Optional[str]): Globally-unique name identifying this deployment.
            If not provided, the name of the class or function will be used.
        version (Optional[str]): Version of the deployment. This is used to
            indicate a code change for the deployment; when it is re-deployed
            with a version change, a rolling update of the replicas will be
            performed. If not provided, every deployment will be treated as a
            new version.
        prev_version (Optional[str]): Version of the existing deployment which
            is used as a precondition for the next deployment. If prev_version
            does not match with the existing deployment's version, the
            deployment will fail. If not provided, deployment procedure will
            not check the existing deployment's version.
        num_replicas (Optional[int]): The number of processes to start up that
            will handle requests to this deployment. Defaults to 1.
        init_args (Optional[Tuple]): Positional args to be passed to the class
            constructor when starting up deployment replicas. These can also be
            passed when you call `.deploy()` on the returned Deployment.
        init_kwargs (Optional[Dict]): Keyword args to be passed to the class
            constructor when starting up deployment replicas. These can also be
            passed when you call `.deploy()` on the returned Deployment.
        route_prefix (Optional[str]): Requests to paths under this HTTP path
            prefix will be routed to this deployment. Defaults to '/{name}'.
            When set to 'None', no HTTP endpoint will be created.
            Routing is done based on longest-prefix match, so if you have
            deployment A with a prefix of '/a' and deployment B with a prefix
            of '/a/b', requests to '/a', '/a/', and '/a/c' go to A and requests
            to '/a/b', '/a/b/', and '/a/b/c' go to B. Routes must not end with
            a '/' unless they're the root (just '/'), which acts as a
            catch-all.
        ray_actor_options (dict): Options to be passed to the Ray actor
            constructor such as resource requirements.
        user_config (Optional[Any]): [experimental] Config to pass to the
            reconfigure method of the deployment. This can be updated
            dynamically without changing the version of the deployment and
            restarting its replicas. The user_config needs to be hashable to
            keep track of updates, so it must only contain hashable types, or
            hashable types nested in lists and dictionaries.
        max_concurrent_queries (Optional[int]): The maximum number of queries
            that will be sent to a replica of this deployment without receiving
            a response. Defaults to 100.

    Example:
    >>> from ray import serve
    >>> @serve.deployment(name="deployment1", version="v1") # doctest: +SKIP
    ... class MyDeployment: # doctest: +SKIP
    ...     pass # doctest: +SKIP

    >>> MyDeployment.deploy(*init_args) # doctest: +SKIP
    >>> MyDeployment.options( # doctest: +SKIP
    ...     num_replicas=2, init_args=init_args).deploy()

    Returns:
        Deployment
    """

    if num_replicas is not None and _autoscaling_config is not None:
        raise ValueError(
            "Manually setting num_replicas is not allowed when "
            "_autoscaling_config is provided."
        )

    config = DeploymentConfig.from_default(
        ignore_none=True,
        num_replicas=num_replicas,
        user_config=user_config,
        max_concurrent_queries=max_concurrent_queries,
        autoscaling_config=_autoscaling_config,
        graceful_shutdown_wait_loop_s=_graceful_shutdown_wait_loop_s,
        graceful_shutdown_timeout_s=_graceful_shutdown_timeout_s,
        health_check_period_s=_health_check_period_s,
        health_check_timeout_s=_health_check_timeout_s,
    )

    def decorator(_func_or_class):
        return Deployment(
            _func_or_class,
            name if name is not None else _func_or_class.__name__,
            config,
            version=version,
            prev_version=prev_version,
            init_args=init_args,
            init_kwargs=init_kwargs,
            route_prefix=route_prefix,
            ray_actor_options=ray_actor_options,
            _internal=True,
        )

    # This handles both parametrized and non-parametrized usage of the
    # decorator. See the @serve.batch code for more details.
    return decorator(_func_or_class) if callable(_func_or_class) else decorator


@PublicAPI
def get_deployment(name: str) -> Deployment:
    """Dynamically fetch a handle to a Deployment object.

    This can be used to update and redeploy a deployment without access to
    the original definition.

    Example:
    >>> from ray import serve
    >>> MyDeployment = serve.get_deployment("name")  # doctest: +SKIP
    >>> MyDeployment.options(num_replicas=10).deploy()  # doctest: +SKIP

    Args:
        name(str): name of the deployment. This must have already been
        deployed.

    Returns:
        Deployment
    """
    try:
        (
            deployment_info,
            route_prefix,
        ) = get_global_client().get_deployment_info(name)
    except KeyError:
        raise KeyError(
            f"Deployment {name} was not found. Did you call Deployment.deploy()?"
        )
    return Deployment(
        cloudpickle.loads(deployment_info.replica_config.serialized_deployment_def),
        name,
        deployment_info.deployment_config,
        version=deployment_info.version,
        init_args=deployment_info.replica_config.init_args,
        init_kwargs=deployment_info.replica_config.init_kwargs,
        route_prefix=route_prefix,
        ray_actor_options=deployment_info.replica_config.ray_actor_options,
        _internal=True,
    )


@PublicAPI
def list_deployments() -> Dict[str, Deployment]:
    """Returns a dictionary of all active deployments.

    Dictionary maps deployment name to Deployment objects.
    """
    infos = get_global_client().list_deployments()

    deployments = {}
    for name, (deployment_info, route_prefix) in infos.items():
        deployments[name] = Deployment(
            cloudpickle.loads(deployment_info.replica_config.serialized_deployment_def),
            name,
            deployment_info.deployment_config,
            version=deployment_info.version,
            init_args=deployment_info.replica_config.init_args,
            init_kwargs=deployment_info.replica_config.init_kwargs,
            route_prefix=route_prefix,
            ray_actor_options=deployment_info.replica_config.ray_actor_options,
            _internal=True,
        )

    return deployments


def get_deployment_statuses() -> Dict[str, DeploymentStatusInfo]:
    """Returns a dictionary of deployment statuses.

    A deployment's status is one of {UPDATING, UNHEALTHY, and HEALTHY}.

    Example:
    >>> from ray.serve.api import get_deployment_statuses
    >>> statuses = get_deployment_statuses() # doctest: +SKIP
    >>> status_info = statuses["deployment_name"] # doctest: +SKIP
    >>> status = status_info.status # doctest: +SKIP
    >>> message = status_info.message # doctest: +SKIP

    Returns:
            Dict[str, DeploymentStatus]: This dictionary maps the running
                deployment's name to a DeploymentStatus object containing its
                status and a message explaining the status.
    """

    return get_global_client().get_deployment_statuses()


@PublicAPI(stability="alpha")
def run(
    target: Union[ClassNode, FunctionNode],
    _blocking: bool = True,
    *,
    host: str = DEFAULT_HTTP_HOST,
    port: int = DEFAULT_HTTP_PORT,
) -> Optional[RayServeHandle]:
    """Run a Serve application and return a ServeHandle to the ingress.

    Either a ClassNode, FunctionNode, or a pre-built application
    can be passed in. If a node is passed in, all of the deployments it depends
    on will be deployed. If there is an ingress, its handle will be returned.

    Args:
        target (Union[ClassNode, FunctionNode, Application]):
            A user-built Serve Application or a ClassNode that acts as the
            root node of DAG. By default ClassNode is the Driver
            deployment unless user provides a customized one.
        host (str): The host passed into serve.start().
        port (int): The port passed into serve.start().

    Returns:
        RayServeHandle: A regular ray serve handle that can be called by user
            to execute the serve DAG.
    """
    # TODO (jiaodong): Resolve circular reference in pipeline codebase and serve
    from ray.serve.pipeline.api import build as pipeline_build
    from ray.serve.pipeline.api import get_and_validate_ingress_deployment

    client = start(detached=True, http_options={"host": host, "port": port})

    if isinstance(target, Application):
        deployments = list(target.deployments.values())
        ingress = target.ingress
    # Each DAG should always provide a valid Driver ClassNode
    elif isinstance(target, ClassNode):
        deployments = pipeline_build(target)
        ingress = get_and_validate_ingress_deployment(deployments)
    # Special case where user is doing single function serve.run(func.bind())
    elif isinstance(target, FunctionNode):
        deployments = pipeline_build(target)
        ingress = get_and_validate_ingress_deployment(deployments)
        if len(deployments) != 1:
            raise ValueError(
                "We only support single function node in serve.run, ex: "
                "serve.run(func.bind()). For more than one nodes in your DAG, "
                "Please provide a driver class and bind it as entrypoint to "
                "your Serve DAG."
            )
    elif isinstance(target, DAGNode):
        raise ValueError(
            "Invalid DAGNode type as entry to serve.run(), "
            f"type: {type(target)}, accepted: ClassNode, "
            "FunctionNode please provide a driver class and bind it "
            "as entrypoint to your Serve DAG."
        )
    else:
        raise TypeError(
            "Expected a ClassNode, FunctionNode, or Application as target. "
            f"Got unexpected type {type(target)} instead."
        )

    parameter_group = []

    for deployment in deployments:
        deployment_parameters = {
            "name": deployment._name,
            "func_or_class": deployment._func_or_class,
            "init_args": deployment.init_args,
            "init_kwargs": deployment.init_kwargs,
            "ray_actor_options": deployment._ray_actor_options,
            "config": deployment._config,
            "version": deployment._version,
            "prev_version": deployment._prev_version,
            "route_prefix": deployment.route_prefix,
            "url": deployment.url,
        }

        parameter_group.append(deployment_parameters)

    client.deploy_group(parameter_group, _blocking=_blocking)

    if ingress is not None:
        return ingress.get_handle()


<<<<<<< HEAD
def build(target: Union[DeploymentNode, DeploymentFunctionNode]) -> Application:
=======
def build(target: Union[ClassNode, FunctionNode]) -> Application:
>>>>>>> e4ce38d0
    """Builds a Serve application into a static application.

    Takes in a ClassNode or FunctionNode and converts it to a
    Serve application consisting of one or more deployments. This is intended
    to be used for production scenarios and deployed via the Serve REST API or
    CLI, so there are some restrictions placed on the deployments:
        1) All of the deployments must be importable. That is, they cannot be
           defined in __main__ or inline defined. The deployments will be
           imported in production using the same import path they were here.
        2) All arguments bound to the deployment must be JSON-serializable.

    The returned Application object can be exported to a dictionary or YAML
    config.
    """
    # TODO (jiaodong): Resolve circular reference in pipeline codebase and serve
    from ray.serve.pipeline.api import build as pipeline_build

    if in_interactive_shell():
        raise RuntimeError(
            "build cannot be called from an interactive shell like "
            "IPython or Jupyter because it requires all deployments to be "
            "importable to run the app after building."
        )

    # TODO(edoakes): this should accept host and port, but we don't
    # currently support them in the REST API.
    return Application(pipeline_build(target))


def _check_http_and_checkpoint_options(
    client: ServeControllerClient,
    http_options: Union[dict, HTTPOptions],
    checkpoint_path: str,
) -> None:
    if checkpoint_path and checkpoint_path != client.checkpoint_path:
        logger.warning(
            f"The new client checkpoint path '{checkpoint_path}' "
            f"is different from the existing one '{client.checkpoint_path}'. "
            "The new checkpoint path is ignored."
        )

    if http_options:
        client_http_options = client.http_config
        new_http_options = (
            http_options
            if isinstance(http_options, HTTPOptions)
            else HTTPOptions.parse_obj(http_options)
        )
        different_fields = []
        all_http_option_fields = new_http_options.__dict__
        for field in all_http_option_fields:
            if getattr(new_http_options, field) != getattr(client_http_options, field):
                different_fields.append(field)

        if len(different_fields):
            logger.warning(
                "The new client HTTP config differs from the existing one "
                f"in the following fields: {different_fields}. "
                "The new HTTP config is ignored."
            )<|MERGE_RESOLUTION|>--- conflicted
+++ resolved
@@ -336,502 +336,6 @@
     return decorator
 
 
-<<<<<<< HEAD
-@PublicAPI(stability="alpha")
-class RayServeDAGHandle:
-    """Resolved from a DeploymentNode at runtime.
-
-    This can be used to call the DAG from a driver deployment to efficiently
-    orchestrate a deployment graph.
-    """
-
-    def __init__(self, dag_node_json: str) -> None:
-
-        self.dag_node_json = dag_node_json
-
-        # NOTE(simon): Making this lazy to avoid deserialization in controller for now
-        # This would otherwise hang because it's trying to get handles from within
-        # the controller.
-        self.dag_node = None
-
-    @classmethod
-    def _deserialize(cls, *args):
-        """Required for this class's __reduce__ method to be picklable."""
-        return cls(*args)
-
-    def __reduce__(self):
-        return RayServeDAGHandle._deserialize, (self.dag_node_json,)
-
-    def remote(self, *args, **kwargs):
-        from ray.serve.pipeline.json_serde import dagnode_from_json
-
-        if self.dag_node is None:
-            self.dag_node = json.loads(
-                self.dag_node_json, object_hook=dagnode_from_json
-            )
-        return self.dag_node.execute(*args, **kwargs)
-
-
-@PublicAPI(stability="alpha")
-class DeploymentMethodNode(DAGNode):
-    """Represents a method call on a bound deployment node.
-
-    These method calls can be composed into an optimized call DAG and passed
-    to a "driver" deployment that will orchestrate the calls at runtime.
-
-    This class cannot be called directly. Instead, when it is bound to a
-    deployment node, it will be resolved to a DeployedCallGraph at runtime.
-    """
-
-    # TODO (jiaodong): Later unify and refactor this with pipeline node class
-    pass
-
-
-@PublicAPI(stability="alpha")
-class DeploymentNode(ClassNode):
-    """Represents a deployment with its bound config options and arguments.
-
-    The bound deployment can be run using serve.run().
-
-    A bound deployment can be passed as an argument to other bound deployments
-    to build a deployment graph. When the graph is deployed, the
-    bound deployments passed into a constructor will be converted to
-    RayServeHandles that can be used to send requests.
-
-    Calling deployment.method.bind() will return a DeploymentMethodNode
-    that can be used to compose an optimized call graph.
-    """
-
-    # TODO (jiaodong): Later unify and refactor this with pipeline node class
-    def bind(self, *args, **kwargs):
-        """Bind the default __call__ method and return a DeploymentMethodNode"""
-        return self.__call__.bind(*args, **kwargs)
-
-
-@PublicAPI(stability="alpha")
-class DeploymentFunctionNode(FunctionNode):
-    """Represents a serve.deployment decorated function from user.
-
-    It's the counterpart of DeploymentNode that represents function as body
-    instead of class.
-    """
-
-    pass
-
-
-@PublicAPI
-class Deployment:
-    def __init__(
-        self,
-        func_or_class: Union[Callable, str],
-        name: str,
-        config: DeploymentConfig,
-        version: Optional[str] = None,
-        prev_version: Optional[str] = None,
-        init_args: Optional[Tuple[Any]] = None,
-        init_kwargs: Optional[Tuple[Any]] = None,
-        route_prefix: Union[str, None, DEFAULT] = DEFAULT.VALUE,
-        ray_actor_options: Optional[Dict] = None,
-        _internal=False,
-    ) -> None:
-        """Construct a Deployment. CONSTRUCTOR SHOULDN'T BE USED DIRECTLY.
-
-        Deployments should be created, retrieved, and updated using
-        `@serve.deployment`, `serve.get_deployment`, and `Deployment.options`,
-        respectively.
-        """
-
-        if not _internal:
-            raise RuntimeError(
-                "The Deployment constructor should not be called "
-                "directly. Use `@serve.deployment` instead."
-            )
-        if not callable(func_or_class) and not isinstance(func_or_class, str):
-            raise TypeError("@serve.deployment must be called on a class or function.")
-        if not isinstance(name, str):
-            raise TypeError("name must be a string.")
-        if not (version is None or isinstance(version, str)):
-            raise TypeError("version must be a string.")
-        if not (prev_version is None or isinstance(prev_version, str)):
-            raise TypeError("prev_version must be a string.")
-        if not (init_args is None or isinstance(init_args, (tuple, list))):
-            raise TypeError("init_args must be a tuple.")
-        if not (init_kwargs is None or isinstance(init_kwargs, dict)):
-            raise TypeError("init_kwargs must be a dict.")
-        if route_prefix is not DEFAULT.VALUE and route_prefix is not None:
-            if not isinstance(route_prefix, str):
-                raise TypeError("route_prefix must be a string.")
-            if not route_prefix.startswith("/"):
-                raise ValueError("route_prefix must start with '/'.")
-            if route_prefix != "/" and route_prefix.endswith("/"):
-                raise ValueError(
-                    "route_prefix must not end with '/' unless it's the root."
-                )
-            if "{" in route_prefix or "}" in route_prefix:
-                raise ValueError("route_prefix may not contain wildcards.")
-        if not (ray_actor_options is None or isinstance(ray_actor_options, dict)):
-            raise TypeError("ray_actor_options must be a dict.")
-
-        if init_args is None:
-            init_args = ()
-        if init_kwargs is None:
-            init_kwargs = {}
-
-        # TODO(architkulkarni): Enforce that autoscaling_config and
-        # user-provided num_replicas should be mutually exclusive.
-        if version is None and config.autoscaling_config is not None:
-            # TODO(architkulkarni): Remove this restriction.
-            raise ValueError(
-                "Currently autoscaling is only supported for "
-                "versioned deployments. Try @serve.deployment(version=...)."
-            )
-
-        self._func_or_class = func_or_class
-        self._name = name
-        self._version = version
-        self._prev_version = prev_version
-        self._config = config
-        self._init_args = init_args
-        self._init_kwargs = init_kwargs
-        self._route_prefix = route_prefix
-        self._ray_actor_options = ray_actor_options
-
-    @property
-    def name(self) -> str:
-        """Unique name of this deployment."""
-        return self._name
-
-    @property
-    def version(self) -> Optional[str]:
-        """Version of this deployment.
-
-        If None, will be redeployed every time `.deploy()` is called.
-        """
-        return self._version
-
-    @property
-    def prev_version(self) -> Optional[str]:
-        """Existing version of deployment to target.
-
-        If prev_version does not match with existing deployment
-        version, the deployment will fail to be deployed.
-        """
-        return self._prev_version
-
-    @property
-    def func_or_class(self) -> Union[Callable, str]:
-        """Underlying class or function that this deployment wraps."""
-        return self._func_or_class
-
-    @property
-    def num_replicas(self) -> int:
-        """Current target number of replicas."""
-        return self._config.num_replicas
-
-    @property
-    def user_config(self) -> Any:
-        """Current dynamic user-provided config options."""
-        return self._config.user_config
-
-    @property
-    def max_concurrent_queries(self) -> int:
-        """Current max outstanding queries from each handle."""
-        return self._config.max_concurrent_queries
-
-    @property
-    def route_prefix(self) -> Optional[str]:
-        """HTTP route prefix that this deployment is exposed under."""
-        if self._route_prefix is DEFAULT.VALUE:
-            return f"/{self._name}"
-        return self._route_prefix
-
-    @property
-    def ray_actor_options(self) -> Optional[Dict]:
-        """Actor options such as resources required for each replica."""
-        return self._ray_actor_options
-
-    @property
-    def init_args(self) -> Tuple[Any]:
-        """Positional args passed to the underlying class's constructor."""
-        return self._init_args
-
-    @property
-    def init_kwargs(self) -> Tuple[Any]:
-        """Keyword args passed to the underlying class's constructor."""
-        return self._init_kwargs
-
-    @property
-    def url(self) -> Optional[str]:
-        """Full HTTP url for this deployment."""
-        if self._route_prefix is None:
-            # this deployment is not exposed over HTTP
-            return None
-
-        return internal_get_global_client().root_url + self.route_prefix
-
-    def __call__(self):
-        raise RuntimeError(
-            "Deployments cannot be constructed directly. "
-            "Use `deployment.deploy() instead.`"
-        )
-
-    @PublicAPI(stability="alpha")
-    def bind(self, *args, **kwargs) -> Union[DeploymentNode, DeploymentFunctionNode]:
-        """Bind the provided arguments and return a DeploymentNode.
-
-        The returned bound deployment can be deployed or bound to other
-        deployments to create a deployment graph.
-        """
-        copied_self = copy(self)
-        copied_self._init_args = []
-        copied_self._init_kwargs = {}
-        copied_self._func_or_class = "dummpy.module"
-        schema_shell = deployment_to_schema(copied_self)
-
-        if inspect.isfunction(self._func_or_class):
-            return DeploymentFunctionNode(
-                self._func_or_class,
-                args,  # Used to bind and resolve DAG only, can take user input
-                kwargs,  # Used to bind and resolve DAG only, can take user input
-                self._ray_actor_options or dict(),
-                other_args_to_resolve={
-                    "deployment_schema": schema_shell,
-                    "is_from_serve_deployment": True,
-                },
-            )
-        else:
-            return DeploymentNode(
-                self._func_or_class,
-                args,
-                kwargs,
-                cls_options=self._ray_actor_options or dict(),
-                other_args_to_resolve={
-                    "deployment_schema": schema_shell,
-                    "is_from_serve_deployment": True,
-                },
-            )
-
-    @PublicAPI
-    def deploy(self, *init_args, _blocking=True, **init_kwargs):
-        """Deploy or update this deployment.
-
-        Args:
-            init_args (optional): args to pass to the class __init__
-                method. Not valid if this deployment wraps a function.
-            init_kwargs (optional): kwargs to pass to the class __init__
-                method. Not valid if this deployment wraps a function.
-        """
-        if len(init_args) == 0 and self._init_args is not None:
-            init_args = self._init_args
-        if len(init_kwargs) == 0 and self._init_kwargs is not None:
-            init_kwargs = self._init_kwargs
-
-        return internal_get_global_client().deploy(
-            self._name,
-            self._func_or_class,
-            init_args,
-            init_kwargs,
-            ray_actor_options=self._ray_actor_options,
-            config=self._config,
-            version=self._version,
-            prev_version=self._prev_version,
-            route_prefix=self.route_prefix,
-            url=self.url,
-            _blocking=_blocking,
-        )
-
-    @PublicAPI
-    def delete(self):
-        """Delete this deployment."""
-        return internal_get_global_client().delete_deployments([self._name])
-
-    @PublicAPI
-    def get_handle(
-        self, sync: Optional[bool] = True
-    ) -> Union[RayServeHandle, RayServeSyncHandle]:
-        """Get a ServeHandle to this deployment to invoke it from Python.
-
-        Args:
-            sync (bool): If true, then Serve will return a ServeHandle that
-                works everywhere. Otherwise, Serve will return an
-                asyncio-optimized ServeHandle that's only usable in an asyncio
-                loop.
-
-        Returns:
-            ServeHandle
-        """
-        return internal_get_global_client().get_handle(
-            self._name, missing_ok=True, sync=sync
-        )
-
-    @PublicAPI
-    def options(
-        self,
-        func_or_class: Optional[Callable] = None,
-        name: Optional[str] = None,
-        version: Optional[str] = None,
-        prev_version: Optional[str] = None,
-        init_args: Optional[Tuple[Any]] = None,
-        init_kwargs: Optional[Dict[Any, Any]] = None,
-        route_prefix: Union[str, None, DEFAULT] = DEFAULT.VALUE,
-        num_replicas: Optional[int] = None,
-        ray_actor_options: Optional[Dict] = None,
-        user_config: Optional[Any] = None,
-        max_concurrent_queries: Optional[int] = None,
-        _autoscaling_config: Optional[Union[Dict, AutoscalingConfig]] = None,
-        _graceful_shutdown_wait_loop_s: Optional[float] = None,
-        _graceful_shutdown_timeout_s: Optional[float] = None,
-        _health_check_period_s: Optional[float] = None,
-        _health_check_timeout_s: Optional[float] = None,
-    ) -> "Deployment":
-        """Return a copy of this deployment with updated options.
-
-        Only those options passed in will be updated, all others will remain
-        unchanged from the existing deployment.
-        """
-        new_config = self._config.copy()
-        if num_replicas is not None:
-            new_config.num_replicas = num_replicas
-        if user_config is not None:
-            new_config.user_config = user_config
-        if max_concurrent_queries is not None:
-            new_config.max_concurrent_queries = max_concurrent_queries
-
-        if func_or_class is None:
-            func_or_class = self._func_or_class
-
-        if name is None:
-            name = self._name
-
-        if version is None:
-            version = self._version
-
-        if prev_version is None:
-            prev_version = self._prev_version
-
-        if init_args is None:
-            init_args = self._init_args
-
-        if init_kwargs is None:
-            init_kwargs = self._init_kwargs
-
-        if route_prefix is DEFAULT.VALUE:
-            # Default is to keep the previous value
-            route_prefix = self._route_prefix
-
-        if ray_actor_options is None:
-            ray_actor_options = self._ray_actor_options
-
-        if _autoscaling_config is not None:
-            new_config.autoscaling_config = _autoscaling_config
-
-        if _graceful_shutdown_wait_loop_s is not None:
-            new_config.graceful_shutdown_wait_loop_s = _graceful_shutdown_wait_loop_s
-
-        if _graceful_shutdown_timeout_s is not None:
-            new_config.graceful_shutdown_timeout_s = _graceful_shutdown_timeout_s
-
-        if _health_check_period_s is not None:
-            new_config.health_check_period_s = _health_check_period_s
-
-        if _health_check_timeout_s is not None:
-            new_config.health_check_timeout_s = _health_check_timeout_s
-
-        return Deployment(
-            func_or_class,
-            name,
-            new_config,
-            version=version,
-            prev_version=prev_version,
-            init_args=init_args,
-            init_kwargs=init_kwargs,
-            route_prefix=route_prefix,
-            ray_actor_options=ray_actor_options,
-            _internal=True,
-        )
-
-    @PublicAPI(stability="alpha")
-    def set_options(
-        self,
-        func_or_class: Optional[Callable] = None,
-        name: Optional[str] = None,
-        version: Optional[str] = None,
-        prev_version: Optional[str] = None,
-        init_args: Optional[Tuple[Any]] = None,
-        init_kwargs: Optional[Dict[Any, Any]] = None,
-        route_prefix: Union[str, None, DEFAULT] = DEFAULT.VALUE,
-        num_replicas: Optional[int] = None,
-        ray_actor_options: Optional[Dict] = None,
-        user_config: Optional[Any] = None,
-        max_concurrent_queries: Optional[int] = None,
-        _autoscaling_config: Optional[Union[Dict, AutoscalingConfig]] = None,
-        _graceful_shutdown_wait_loop_s: Optional[float] = None,
-        _graceful_shutdown_timeout_s: Optional[float] = None,
-        _health_check_period_s: Optional[float] = None,
-        _health_check_timeout_s: Optional[float] = None,
-    ) -> None:
-        """Overwrite this deployment's options. Mutates the deployment.
-
-        Only those options passed in will be updated, all others will remain
-        unchanged.
-        """
-
-        validated = self.options(
-            func_or_class=func_or_class,
-            name=name,
-            version=version,
-            prev_version=prev_version,
-            init_args=init_args,
-            init_kwargs=init_kwargs,
-            route_prefix=route_prefix,
-            num_replicas=num_replicas,
-            ray_actor_options=ray_actor_options,
-            user_config=user_config,
-            max_concurrent_queries=max_concurrent_queries,
-            _autoscaling_config=_autoscaling_config,
-            _graceful_shutdown_wait_loop_s=_graceful_shutdown_wait_loop_s,
-            _graceful_shutdown_timeout_s=_graceful_shutdown_timeout_s,
-            _health_check_period_s=_health_check_period_s,
-            _health_check_timeout_s=_health_check_timeout_s,
-        )
-
-        self._func_or_class = validated._func_or_class
-        self._name = validated._name
-        self._version = validated._version
-        self._prev_version = validated._prev_version
-        self._init_args = validated._init_args
-        self._init_kwargs = validated._init_kwargs
-        self._route_prefix = validated._route_prefix
-        self._ray_actor_options = validated._ray_actor_options
-        self._config = validated._config
-
-    def __eq__(self, other):
-        return all(
-            [
-                self._name == other._name,
-                self._version == other._version,
-                self._config == other._config,
-                self._init_args == other._init_args,
-                self._init_kwargs == other._init_kwargs,
-                # compare route prefix with default value resolved
-                self.route_prefix == other.route_prefix,
-                self._ray_actor_options == self._ray_actor_options,
-            ]
-        )
-
-    def __str__(self):
-        return (
-            f"Deployment(name={self._name},"
-            f"version={self._version},"
-            f"route_prefix={self.route_prefix})"
-        )
-
-    def __repr__(self):
-        return str(self)
-
-
-=======
->>>>>>> e4ce38d0
 @overload
 def deployment(func_or_class: Callable) -> Deployment:
     pass
@@ -1146,11 +650,7 @@
         return ingress.get_handle()
 
 
-<<<<<<< HEAD
-def build(target: Union[DeploymentNode, DeploymentFunctionNode]) -> Application:
-=======
 def build(target: Union[ClassNode, FunctionNode]) -> Application:
->>>>>>> e4ce38d0
     """Builds a Serve application into a static application.
 
     Takes in a ClassNode or FunctionNode and converts it to a
