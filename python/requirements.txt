# These are mirrored in setup.py as install_requires,
# which is what the users of the ray package will install. The rest of this file
# sets up all the packages necessary for a /developer/ of Ray.
#
# In short, if you change it here, PLEASE also change it in setup.py.
#
# setup.py install_requires
aiohttp>=3.7
aiosignal
click >= 7.0, <= 8.0.4
cloudpickle
filelock
frozenlist
gpustat >= 1.0.0b1
grpcio >= 1.28.1, <= 1.43.0
jsonschema
msgpack >= 1.0.0, < 2.0.0
numpy >= 1.16
opencensus
prometheus_client >= 0.7.1, < 0.14.0
<<<<<<< HEAD
protobuf >= 3.8.0
=======
protobuf >= 3.8.0, < 4.0.0
>>>>>>> e4ce38d0
py-spy >= 0.2.0
pydantic >= 1.8
pyyaml
requests
smart_open
virtualenv

## setup.py extras
dm_tree
flask
gym==0.21.0; python_version >= '3.7'
gym==0.19.0; python_version < '3.7'
lz4
scikit-image
pandas>=1.0.5; python_version < '3.7'
pandas>=1.2.0; python_version >= '3.7'
scipy==1.4.1
tabulate
tensorboardX >= 1.9
uvicorn==0.16.0
dataclasses; python_version < '3.7'
starlette
aiorwlock

# Requirements for running tests
pyarrow >= 6.0.1, < 7.0.0
azure-cli-core==2.29.1
azure-identity==1.7.0
azure-mgmt-compute==23.1.0
azure-mgmt-network==19.0.0
azure-mgmt-resource==20.0.0
msrestazure==0.6.4
boto3
cython >= 0.29.26
dataclasses; python_version < '3.7'
feather-format
google-api-python-client
google-cloud-storage
gym-minigrid
kubernetes
lxml
moto[s3,server]
mypy
networkx
numba
asyncmock
# higher version of llvmlite breaks windows
llvmlite==0.34.0
openpyxl
opentelemetry-api==1.1.0
opentelemetry-sdk==1.1.0
opentelemetry-exporter-otlp==1.1.0
pexpect
Pillow; platform_system != "Windows"
pygments
pyspark==3.1.2
pytest==5.4.3
pytest-asyncio==0.16.0
pytest-rerunfailures
pytest-sugar
pytest-lazy-fixture
pytest-timeout
pytest-virtualenv
redis >= 3.5.0, < 4.0.0
scikit-learn==0.22.2
testfixtures
werkzeug
xlrd
starlette
fastapi
smart_open[s3]
tqdm
async-exit-stack
async-generator
cryptography>=3.0.0
# For doc tests
myst-parser==0.15.2
myst-nb==0.13.1
jupytext==1.13.6<|MERGE_RESOLUTION|>--- conflicted
+++ resolved
@@ -18,11 +18,7 @@
 numpy >= 1.16
 opencensus
 prometheus_client >= 0.7.1, < 0.14.0
-<<<<<<< HEAD
-protobuf >= 3.8.0
-=======
 protobuf >= 3.8.0, < 4.0.0
->>>>>>> e4ce38d0
 py-spy >= 0.2.0
 pydantic >= 1.8
 pyyaml
