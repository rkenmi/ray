format: jb-book
root: index
parts:
  - caption: Overview
    chapters:
      - file: ray-overview/index
      - file: ray-overview/installation
      - file: ray-overview/ray-libraries

  - caption: Ray ML
    chapters:
      - file: data/dataset
        title: Ray Data
        sections:
          - file: data/getting-started
          - file: data/key-concepts
          - file: data/user-guide
          - file: data/examples/index
            sections:
              - file: data/examples/nyc_taxi_basic_processing
                title: Processing the NYC taxi dataset
              - file: data/examples/big_data_ingestion
                title: Large-scale ML Ingest
          - file: data/faq
          - file: data/package-ref
          - file: data/integrations

      - file: train/train
        title: Ray Train
        sections:
          - file: train/user_guide
          - file: train/examples
          - file: train/faq
          - file: train/architecture
          - file: train/api

      - file: tune/index
        title: Ray Tune
        sections:
          - file: tune/getting-started
          - file: tune/key-concepts
          - file: tune/tutorials/overview
            sections:
              - file: tune/tutorials/tune-lifecycle
                title: "How Tune Works"
              - file: tune/tutorials/tune-stopping
                title: "How to Stop and Resume"
              - file: tune/tutorials/tune-metrics
                title: "Using Callbacks and Metrics"
              - file: tune/tutorials/tune-distributed
                title: "Distributed Tuning"
              - file: tune/tutorials/tune-output
                title: "Logging Tune Runs"
              - file: tune/tutorials/tune-resources
                title: "Managing Resources"
              - file: tune/tutorials/tune-checkpoints
                title: "Working with Checkpoints"
              - file: tune/tutorials/tune-search-spaces
                title: "Using Search Spaces"
              - file: tune/tutorials/tune-advanced-tutorial
                title: "Understanding PBT"
              - file: tune/tutorials/tune-scalability
                title: "Scalability Benchmarks"
          - file: tune/examples/index
          - file: tune/faq
          - file: tune/api_docs/overview.rst

      - file: serve/index
        title: Ray Serve
        sections:
          - file: serve/end_to_end_tutorial
          - file: serve/core-apis
          - file: serve/http-servehandle
          - file: serve/ml-models
          - file: serve/deployment-graph
<<<<<<< HEAD
=======
          - file: serve/deployment
          - file: serve/monitoring
>>>>>>> e4ce38d0
          - file: serve/performance
          - file: serve/architecture
          - file: serve/tutorials/index
          - file: serve/faq
          - file: serve/package-ref

      - file: rllib/index
        title: Ray RLlib
        sections:
          - file: rllib/core-concepts
          - file: rllib/rllib-training
          - file: rllib/rllib-env
          - file: rllib/rllib-algorithms
          - file: rllib/user-guides
            sections:
              - file: rllib/rllib-models
              - file: rllib/rllib-concepts
              - file: rllib/rllib-sample-collection
              - file: rllib/rllib-offline
              - file: rllib/rllib-dev
          - file: rllib/rllib-examples
          - file: rllib/package_ref/index

      - file: workflows/concepts
        title: Ray Workflows
        sections:
          - file: workflows/basics
          - file: workflows/management
          - file: workflows/actors
          - file: workflows/metadata
          - file: workflows/events
          - file: workflows/comparison
          - file: workflows/advanced
          - file: workflows/package-ref
      - file: ray-more-libs/index
        title: More Ray ML Libraries

  - caption: Ray Core
    chapters:
      - file: ray-core/walkthrough
        title: Getting Started
      - file: ray-core/key-concepts
        title: "Key Concepts"
      - file: ray-core/user-guide
        title: "User Guides"
      - file: ray-core/examples/overview
        title: "Examples"
        sections:
          - file: ray-core/examples/plot_example-a3c
          - file: ray-core/examples/plot_example-lm
          - file: ray-core/examples/plot_hyperparameter
          - file: ray-core/examples/plot_lbfgs
          - file: ray-core/examples/plot_parameter_server
          - file: ray-core/examples/plot_pong_example
      - file: ray-core/package-ref

  - caption: Ray Clusters
    chapters:
      - file: cluster/quickstart
      - file: cluster/user-guide
      - file: cluster/cloud
      - file: cluster/deploy
      - file: cluster/api
      - file: cluster/usage-stats

  - caption: References
    chapters:
      - file: ray-references/api

  - caption: Developer Guides
    chapters:
      - file: ray-contribute/getting-involved
        sections:
          - file: ray-contribute/development
          - file: ray-contribute/docs
          - file: ray-contribute/fake-autoscaler
          - file: ray-core/examples/testing-tips
      - file: ray-core/configure
      - file: ray-observability/index
      - file: ray-contribute/whitepaper

# TODO: Add examples section<|MERGE_RESOLUTION|>--- conflicted
+++ resolved
@@ -73,11 +73,8 @@
           - file: serve/http-servehandle
           - file: serve/ml-models
           - file: serve/deployment-graph
-<<<<<<< HEAD
-=======
           - file: serve/deployment
           - file: serve/monitoring
->>>>>>> e4ce38d0
           - file: serve/performance
           - file: serve/architecture
           - file: serve/tutorials/index
