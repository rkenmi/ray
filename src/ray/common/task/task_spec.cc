#include "ray/common/task/task_spec.h"

#include <boost/functional/hash.hpp>
#include <sstream>

#include "ray/common/ray_config.h"
#include "ray/util/logging.h"

namespace ray {

absl::Mutex TaskSpecification::mutex_;
absl::flat_hash_map<SchedulingClassDescriptor, SchedulingClass>
    TaskSpecification::sched_cls_to_id_;
absl::flat_hash_map<SchedulingClass, SchedulingClassDescriptor>
    TaskSpecification::sched_id_to_cls_;
int TaskSpecification::next_sched_id_;

SchedulingClassDescriptor &TaskSpecification::GetSchedulingClassDescriptor(
    SchedulingClass id) {
  absl::MutexLock lock(&mutex_);
  auto it = sched_id_to_cls_.find(id);
  RAY_CHECK(it != sched_id_to_cls_.end()) << "invalid id: " << id;
  return it->second;
}

SchedulingClass TaskSpecification::GetSchedulingClass(
    const SchedulingClassDescriptor &sched_cls) {
  SchedulingClass sched_cls_id;
  absl::MutexLock lock(&mutex_);
  auto it = sched_cls_to_id_.find(sched_cls);
  if (it == sched_cls_to_id_.end()) {
    sched_cls_id = ++next_sched_id_;
    // TODO(ekl) we might want to try cleaning up task types in these cases
    if (sched_cls_id > 100) {
      RAY_LOG(WARNING) << "More than " << sched_cls_id
                       << " types of tasks seen, this may reduce performance.";
    } else if (sched_cls_id > 1000) {
      RAY_LOG(ERROR) << "More than " << sched_cls_id
                     << " types of tasks seen, this may reduce performance.";
    }
    sched_cls_to_id_[sched_cls] = sched_cls_id;
    sched_id_to_cls_[sched_cls_id] = sched_cls;
  } else {
    sched_cls_id = it->second;
  }
  return sched_cls_id;
}

const BundleID TaskSpecification::PlacementGroupBundleId() const {
  return std::make_pair(PlacementGroupID::FromBinary(message_->placement_group_id()),
                        message_->placement_group_bundle_index());
}

bool TaskSpecification::PlacementGroupCaptureChildTasks() const {
  return message_->placement_group_capture_child_tasks();
}

void TaskSpecification::ComputeResources() {
  auto &required_resources = message_->required_resources();

  if (required_resources.empty()) {
    // A static nil object is used here to avoid allocating the empty object every time.
    required_resources_ = ResourceSet::Nil();
  } else {
    required_resources_.reset(new ResourceSet(MapFromProtobuf(required_resources)));
  }

  auto &required_placement_resources = message_->required_placement_resources().empty()
                                           ? required_resources
                                           : message_->required_placement_resources();

  if (required_placement_resources.empty()) {
    required_placement_resources_ = ResourceSet::Nil();
  } else {
    required_placement_resources_.reset(
        new ResourceSet(MapFromProtobuf(required_placement_resources)));
  }

  if (!IsActorTask()) {
    // There is no need to compute `SchedulingClass` for actor tasks since
    // the actor tasks need not be scheduled.

    // Map the scheduling class descriptor to an integer for performance.
    auto sched_cls = GetRequiredPlacementResources();
    sched_cls_id_ = GetSchedulingClass({sched_cls, GetRuntimeEnvHash()});
  }
}

// Task specification getter methods.
TaskID TaskSpecification::TaskId() const {
  if (message_->task_id().empty() /* e.g., empty proto default */) {
    return TaskID::Nil();
  }
  return TaskID::FromBinary(message_->task_id());
}

const std::string TaskSpecification::GetSerializedActorHandle() const {
  RAY_CHECK(IsActorCreationTask());
  return message_->actor_creation_task_spec().serialized_actor_handle();
}

JobID TaskSpecification::JobId() const {
  if (message_->job_id().empty() /* e.g., empty proto default */) {
    return JobID::Nil();
  }
  return JobID::FromBinary(message_->job_id());
}

TaskID TaskSpecification::ParentTaskId() const {
  if (message_->parent_task_id().empty() /* e.g., empty proto default */) {
    return TaskID::Nil();
  }
  return TaskID::FromBinary(message_->parent_task_id());
}

size_t TaskSpecification::ParentCounter() const { return message_->parent_counter(); }

ray::FunctionDescriptor TaskSpecification::FunctionDescriptor() const {
  return ray::FunctionDescriptorBuilder::FromProto(message_->function_descriptor());
}

std::string TaskSpecification::SerializedRuntimeEnv() const {
  return message_->serialized_runtime_env();
}

bool TaskSpecification::HasRuntimeEnv() const {
  return !(SerializedRuntimeEnv() == "{}" || SerializedRuntimeEnv() == "");
}

<<<<<<< HEAD
int64_t TaskSpecification::GetRuntimeEnvHash() const {
  auto vars = OverrideEnvironmentVariables();
  if (!HasRuntimeEnv() && vars.size() == 0) {
    return 0L;
  }
  WorkerCacheKey env = {vars, SerializedRuntimeEnv()};
=======
int TaskSpecification::GetRuntimeEnvHash() const {
  std::unordered_map<std::string, double> required_resource{};
  if (RayConfig::instance().worker_resource_limits_enabled()) {
    required_resource = GetRequiredResources().GetResourceMap();
  }
  WorkerCacheKey env = {OverrideEnvironmentVariables(), SerializedRuntimeEnv(),
                        required_resource};
>>>>>>> a550eb3e
  return env.IntHash();
}

const SchedulingClass TaskSpecification::GetSchedulingClass() const {
  RAY_CHECK(sched_cls_id_ > 0);
  return sched_cls_id_;
}

size_t TaskSpecification::NumArgs() const { return message_->args_size(); }

size_t TaskSpecification::NumReturns() const { return message_->num_returns(); }

ObjectID TaskSpecification::ReturnId(size_t return_index) const {
  return ObjectID::FromIndex(TaskId(), return_index + 1);
}

bool TaskSpecification::ArgByRef(size_t arg_index) const {
  return message_->args(arg_index).has_object_ref();
}

ObjectID TaskSpecification::ArgId(size_t arg_index) const {
  return ObjectID::FromBinary(message_->args(arg_index).object_ref().object_id());
}

rpc::ObjectReference TaskSpecification::ArgRef(size_t arg_index) const {
  RAY_CHECK(ArgByRef(arg_index));
  return message_->args(arg_index).object_ref();
}

const uint8_t *TaskSpecification::ArgData(size_t arg_index) const {
  return reinterpret_cast<const uint8_t *>(message_->args(arg_index).data().data());
}

size_t TaskSpecification::ArgDataSize(size_t arg_index) const {
  return message_->args(arg_index).data().size();
}

const uint8_t *TaskSpecification::ArgMetadata(size_t arg_index) const {
  return reinterpret_cast<const uint8_t *>(message_->args(arg_index).metadata().data());
}

size_t TaskSpecification::ArgMetadataSize(size_t arg_index) const {
  return message_->args(arg_index).metadata().size();
}

const std::vector<ObjectID> TaskSpecification::ArgInlinedIds(size_t arg_index) const {
  return IdVectorFromProtobuf<ObjectID>(message_->args(arg_index).nested_inlined_ids());
}

const ResourceSet &TaskSpecification::GetRequiredResources() const {
  return *required_resources_;
}

std::vector<ObjectID> TaskSpecification::GetDependencyIds() const {
  std::vector<ObjectID> dependencies;
  for (size_t i = 0; i < NumArgs(); ++i) {
    if (ArgByRef(i)) {
      dependencies.push_back(ArgId(i));
    }
  }
  if (IsActorTask()) {
    dependencies.push_back(PreviousActorTaskDummyObjectId());
  }
  return dependencies;
}

std::vector<rpc::ObjectReference> TaskSpecification::GetDependencies(
    bool add_dummy_dependency) const {
  std::vector<rpc::ObjectReference> dependencies;
  for (size_t i = 0; i < NumArgs(); ++i) {
    if (ArgByRef(i)) {
      dependencies.push_back(message_->args(i).object_ref());
    }
  }
  if (add_dummy_dependency && IsActorTask()) {
    const auto &dummy_ref =
        GetReferenceForActorDummyObject(PreviousActorTaskDummyObjectId());
    dependencies.push_back(dummy_ref);
  }
  return dependencies;
}

const ResourceSet &TaskSpecification::GetRequiredPlacementResources() const {
  return *required_placement_resources_;
}

std::string TaskSpecification::GetDebuggerBreakpoint() const {
  return message_->debugger_breakpoint();
}

std::unordered_map<std::string, std::string>
TaskSpecification::OverrideEnvironmentVariables() const {
  return MapFromProtobuf(message_->override_environment_variables());
}

bool TaskSpecification::IsDriverTask() const {
  return message_->type() == TaskType::DRIVER_TASK;
}

const std::string TaskSpecification::GetName() const { return message_->name(); }

Language TaskSpecification::GetLanguage() const { return message_->language(); }

bool TaskSpecification::IsNormalTask() const {
  return message_->type() == TaskType::NORMAL_TASK;
}

bool TaskSpecification::IsActorCreationTask() const {
  return message_->type() == TaskType::ACTOR_CREATION_TASK;
}

bool TaskSpecification::IsActorTask() const {
  return message_->type() == TaskType::ACTOR_TASK;
}

// === Below are getter methods specific to actor creation tasks.

ActorID TaskSpecification::ActorCreationId() const {
  RAY_CHECK(IsActorCreationTask());
  return ActorID::FromBinary(message_->actor_creation_task_spec().actor_id());
}

int64_t TaskSpecification::MaxActorRestarts() const {
  RAY_CHECK(IsActorCreationTask());
  return message_->actor_creation_task_spec().max_actor_restarts();
}

std::vector<std::string> TaskSpecification::DynamicWorkerOptions() const {
  RAY_CHECK(IsActorCreationTask());
  return VectorFromProtobuf(
      message_->actor_creation_task_spec().dynamic_worker_options());
}

TaskID TaskSpecification::CallerId() const {
  return TaskID::FromBinary(message_->caller_id());
}

const rpc::Address &TaskSpecification::CallerAddress() const {
  return message_->caller_address();
}

WorkerID TaskSpecification::CallerWorkerId() const {
  return WorkerID::FromBinary(message_->caller_address().worker_id());
}

// === Below are getter methods specific to actor tasks.

ActorID TaskSpecification::ActorId() const {
  RAY_CHECK(IsActorTask());
  return ActorID::FromBinary(message_->actor_task_spec().actor_id());
}

uint64_t TaskSpecification::ActorCounter() const {
  RAY_CHECK(IsActorTask());
  return message_->actor_task_spec().actor_counter();
}

ObjectID TaskSpecification::ActorCreationDummyObjectId() const {
  RAY_CHECK(IsActorTask());
  return ObjectID::FromBinary(
      message_->actor_task_spec().actor_creation_dummy_object_id());
}

ObjectID TaskSpecification::PreviousActorTaskDummyObjectId() const {
  RAY_CHECK(IsActorTask());
  return ObjectID::FromBinary(
      message_->actor_task_spec().previous_actor_task_dummy_object_id());
}

ObjectID TaskSpecification::ActorDummyObject() const {
  RAY_CHECK(IsActorTask() || IsActorCreationTask());
  return ReturnId(NumReturns() - 1);
}

int TaskSpecification::MaxActorConcurrency() const {
  RAY_CHECK(IsActorCreationTask());
  return message_->actor_creation_task_spec().max_concurrency();
}

bool TaskSpecification::IsAsyncioActor() const {
  RAY_CHECK(IsActorCreationTask());
  return message_->actor_creation_task_spec().is_asyncio();
}

bool TaskSpecification::IsDetachedActor() const {
  return IsActorCreationTask() && message_->actor_creation_task_spec().is_detached();
}

std::string TaskSpecification::DebugString() const {
  std::ostringstream stream;
  stream << "Type=" << TaskType_Name(message_->type())
         << ", Language=" << Language_Name(message_->language());

  if (required_resources_ != nullptr) {
    stream << ", Resources: {";

    // Print resource description.
    for (auto entry : GetRequiredResources().GetResourceMap()) {
      stream << entry.first << ": " << entry.second << ", ";
    }
    stream << "}";
  }

  stream << ", function_descriptor=";

  // Print function descriptor.
  stream << FunctionDescriptor()->ToString();

  stream << ", task_id=" << TaskId() << ", task_name=" << GetName()
         << ", job_id=" << JobId() << ", num_args=" << NumArgs()
         << ", num_returns=" << NumReturns();

  if (IsActorCreationTask()) {
    // Print actor creation task spec.
    stream << ", actor_creation_task_spec={actor_id=" << ActorCreationId()
           << ", max_restarts=" << MaxActorRestarts()
           << ", max_concurrency=" << MaxActorConcurrency()
           << ", is_asyncio_actor=" << IsAsyncioActor()
           << ", is_detached=" << IsDetachedActor() << "}";
  } else if (IsActorTask()) {
    // Print actor task spec.
    stream << ", actor_task_spec={actor_id=" << ActorId()
           << ", actor_caller_id=" << CallerId() << ", actor_counter=" << ActorCounter()
           << "}";
  }

  return stream.str();
}

std::string TaskSpecification::CallSiteString() const {
  std::ostringstream stream;
  auto desc = FunctionDescriptor();
  if (IsActorCreationTask()) {
    stream << "(deserialize actor creation task arg) ";
  } else if (IsActorTask()) {
    stream << "(deserialize actor task arg) ";
  } else {
    stream << "(deserialize task arg) ";
  }
  stream << FunctionDescriptor()->CallSiteString();
  return stream.str();
}

WorkerCacheKey::WorkerCacheKey(
    const std::unordered_map<std::string, std::string> override_environment_variables,
    const std::string serialized_runtime_env,
    const std::unordered_map<std::string, double> required_resources)
    : override_environment_variables(override_environment_variables),
      serialized_runtime_env(serialized_runtime_env),
      required_resources(std::move(required_resources)) {}

bool WorkerCacheKey::operator==(const WorkerCacheKey &k) const {
  // FIXME we should compare fields
  return Hash() == k.Hash();
}

bool WorkerCacheKey::EnvIsEmpty() const {
  return override_environment_variables.size() == 0 &&
         (serialized_runtime_env == "" || serialized_runtime_env == "{}") &&
         required_resources.empty();
}

std::size_t WorkerCacheKey::Hash() const {
  // Cache the hash value.
  if (!hash_) {
    if (EnvIsEmpty()) {
      // It's useful to have the same predetermined value for both unspecified and empty
      // runtime envs.
      hash_ = 0;
    } else {
      std::vector<std::pair<std::string, std::string>> env_vars(
          override_environment_variables.begin(), override_environment_variables.end());
      // The environment doesn't depend the order of the variables, so the hash should not
      // either.  Sort the variables so different permutations yield the same hash.
      std::sort(env_vars.begin(), env_vars.end());
      for (auto &pair : env_vars) {
        // TODO(architkulkarni): boost::hash_combine isn't guaranteed to be equal during
        // separate runs of a program, which may cause problems if these hashes are
        // communicated between different Raylets and compared.
        boost::hash_combine(hash_, pair.first);
        boost::hash_combine(hash_, pair.second);
      }

      boost::hash_combine(hash_, serialized_runtime_env);

      std::vector<std::pair<std::string, double>> resource_vars(
          required_resources.begin(), required_resources.end());
      // Sort the variables so different permutations yield the same hash.
      std::sort(resource_vars.begin(), resource_vars.end());
      for (auto &pair : resource_vars) {
        boost::hash_combine(hash_, pair.first);
        boost::hash_combine(hash_, pair.second);
      }
    }
  }
  return hash_;
}

int64_t WorkerCacheKey::IntHash() const { return (int64_t)Hash(); }

}  // namespace ray<|MERGE_RESOLUTION|>--- conflicted
+++ resolved
@@ -127,22 +127,16 @@
   return !(SerializedRuntimeEnv() == "{}" || SerializedRuntimeEnv() == "");
 }
 
-<<<<<<< HEAD
 int64_t TaskSpecification::GetRuntimeEnvHash() const {
-  auto vars = OverrideEnvironmentVariables();
-  if (!HasRuntimeEnv() && vars.size() == 0) {
-    return 0L;
-  }
-  WorkerCacheKey env = {vars, SerializedRuntimeEnv()};
-=======
-int TaskSpecification::GetRuntimeEnvHash() const {
   std::unordered_map<std::string, double> required_resource{};
   if (RayConfig::instance().worker_resource_limits_enabled()) {
     required_resource = GetRequiredResources().GetResourceMap();
   }
-  WorkerCacheKey env = {OverrideEnvironmentVariables(), SerializedRuntimeEnv(),
-                        required_resource};
->>>>>>> a550eb3e
+  auto vars = OverrideEnvironmentVariables();
+  if (!HasRuntimeEnv() && vars.size() == 0 && required_resource.size() == 0) {
+    return 0L;
+  }
+  WorkerCacheKey env = {vars, SerializedRuntimeEnv(), required_resource};
   return env.IntHash();
 }
 
