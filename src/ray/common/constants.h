--- conflicted
+++ resolved
@@ -52,8 +52,4 @@
 constexpr char kSetupWorkerFilename[] = "setup_worker.py";
 
 /// The version of Ray
-<<<<<<< HEAD
-constexpr char kRayVersion[] = "1.12.0";
-=======
-constexpr char kRayVersion[] = "1.13.0";
->>>>>>> e4ce38d0
+constexpr char kRayVersion[] = "1.13.0";