--- conflicted
+++ resolved
@@ -49,15 +49,9 @@
       const TaskSpecification &task_spec,
       const std::string &allocated_instances_serialized_json) {
     num_pops++;
-<<<<<<< HEAD
-    const WorkerCacheKey env = {task_spec.OverrideEnvironmentVariables(),
-                                task_spec.SerializedRuntimeEnv()};
-    const int64_t runtime_env_hash = env.IntHash();
-=======
     const WorkerCacheKey env = {
         task_spec.OverrideEnvironmentVariables(), task_spec.SerializedRuntimeEnv(), {}};
-    const int runtime_env_hash = env.IntHash();
->>>>>>> a550eb3e
+    const int64_t runtime_env_hash = env.IntHash();
     std::shared_ptr<WorkerInterface> worker = nullptr;
 
     for (auto it = workers.begin(); it != workers.end(); it++) {
@@ -330,15 +324,9 @@
   task_manager_.QueueAndScheduleTask(task_B_2, &reply_B_2, empty_callback);
 
   // Push a worker that can only run task A.
-<<<<<<< HEAD
-  const WorkerCacheKey env_A = {/*override_environment_variables=*/{},
-                                serialized_runtime_env_A};
-  const int64_t runtime_env_hash_A = env_A.IntHash();
-=======
   const WorkerCacheKey env_A = {
       /*override_environment_variables=*/{}, serialized_runtime_env_A, {}};
-  const int runtime_env_hash_A = env_A.IntHash();
->>>>>>> a550eb3e
+  const int64_t runtime_env_hash_A = env_A.IntHash();
   std::shared_ptr<MockWorker> worker_A =
       std::make_shared<MockWorker>(WorkerID::FromRandom(), 1234, runtime_env_hash_A);
   pool_.PushWorker(std::static_pointer_cast<WorkerInterface>(worker_A));
