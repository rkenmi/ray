<?xml version="1.0" encoding="UTF-8"?>
{auto_gen_header}
<project xmlns:xsi="http://www.w3.org/2001/XMLSchema-instance"
  xmlns="http://maven.apache.org/POM/4.0.0"
  xsi:schemaLocation="http://maven.apache.org/POM/4.0.0 http://maven.apache.org/maven-v4_0_0.xsd">
  <parent>
    <groupId>io.ray</groupId>
    <artifactId>ray-superpom</artifactId>
<<<<<<< HEAD
    <version>1.12.0</version>
=======
    <version>1.13.0</version>
>>>>>>> e4ce38d0
  </parent>
  <modelVersion>4.0.0</modelVersion>

  <artifactId>ray-serve</artifactId>
  <name>ray serve</name>
  <description>java for ray serve</description>

  <packaging>jar</packaging>

  <dependencies>
    <dependency>
      <groupId>io.ray</groupId>
      <artifactId>ray-api</artifactId>
      <version>${project.version}</version>
    </dependency>
    <dependency>
      <groupId>io.ray</groupId>
      <artifactId>ray-runtime</artifactId>
      <version>${project.version}</version>
    </dependency>
{generated_bzl_deps}
  </dependencies>
</project><|MERGE_RESOLUTION|>--- conflicted
+++ resolved
@@ -6,11 +6,7 @@
   <parent>
     <groupId>io.ray</groupId>
     <artifactId>ray-superpom</artifactId>
-<<<<<<< HEAD
-    <version>1.12.0</version>
-=======
     <version>1.13.0</version>
->>>>>>> e4ce38d0
   </parent>
   <modelVersion>4.0.0</modelVersion>
 
