from aiohttp.web import Request, Response
import json
import logging

import ray.dashboard.utils as dashboard_utils
import ray.dashboard.optional_utils as optional_utils

logger = logging.getLogger(__name__)
logger.setLevel(logging.INFO)

routes = optional_utils.ClassMethodRouteTable


# NOTE (shrekris-anyscale): This class uses delayed imports for all
# Ray Serve-related modules. That way, users can use the Ray dashboard for
# non-Serve purposes without downloading Serve dependencies.
class ServeHead(dashboard_utils.DashboardHeadModule):
    def __init__(self, dashboard_head):
        super().__init__(dashboard_head)

    @routes.get("/api/serve/deployments/")
    @optional_utils.init_ray_and_catch_exceptions(connect_to_serve=True)
    async def get_all_deployments(self, req: Request) -> Response:
<<<<<<< HEAD
        from ray.serve.api import Application, list_deployments
=======
        from ray.serve.api import list_deployments
        from ray.serve.application import Application
>>>>>>> e4ce38d0

        app = Application(list(list_deployments().values()))
        return Response(
            text=json.dumps(app.to_dict()),
            content_type="application/json",
        )

    @routes.get("/api/serve/deployments/status")
    @optional_utils.init_ray_and_catch_exceptions(connect_to_serve=True)
    async def get_all_deployment_statuses(self, req: Request) -> Response:
<<<<<<< HEAD
        from ray.serve.api import (
            serve_application_status_to_schema,
            get_deployment_statuses,
        )
=======
        from ray.serve.api import get_deployment_statuses
        from ray.serve.schema import serve_application_status_to_schema
>>>>>>> e4ce38d0

        serve_application_status_schema = serve_application_status_to_schema(
            get_deployment_statuses()
        )
        return Response(
            text=serve_application_status_schema.json(),
            content_type="application/json",
        )

    @routes.delete("/api/serve/deployments/")
    @optional_utils.init_ray_and_catch_exceptions(connect_to_serve=True)
    async def delete_serve_application(self, req: Request) -> Response:
        from ray import serve

        serve.shutdown()
        return Response()

    @routes.put("/api/serve/deployments/")
    @optional_utils.init_ray_and_catch_exceptions(connect_to_serve=True)
    async def put_all_deployments(self, req: Request) -> Response:
        from ray import serve
<<<<<<< HEAD
        from ray.serve.api import (
            Application,
            internal_get_global_client,
        )
=======
        from ray.serve.context import get_global_client
        from ray.serve.application import Application
>>>>>>> e4ce38d0

        app = Application.from_dict(await req.json())
        serve.run(app, _blocking=False)

        new_names = set()
        for deployment in app.deployments.values():
            new_names.add(deployment.name)

        all_deployments = serve.list_deployments()
        all_names = set(all_deployments.keys())
        names_to_delete = all_names.difference(new_names)
        get_global_client().delete_deployments(names_to_delete)

        return Response()

    async def run(self, server):
        pass

    @staticmethod
    def is_minimal_module():
        return False<|MERGE_RESOLUTION|>--- conflicted
+++ resolved
@@ -21,12 +21,8 @@
     @routes.get("/api/serve/deployments/")
     @optional_utils.init_ray_and_catch_exceptions(connect_to_serve=True)
     async def get_all_deployments(self, req: Request) -> Response:
-<<<<<<< HEAD
-        from ray.serve.api import Application, list_deployments
-=======
         from ray.serve.api import list_deployments
         from ray.serve.application import Application
->>>>>>> e4ce38d0
 
         app = Application(list(list_deployments().values()))
         return Response(
@@ -37,15 +33,8 @@
     @routes.get("/api/serve/deployments/status")
     @optional_utils.init_ray_and_catch_exceptions(connect_to_serve=True)
     async def get_all_deployment_statuses(self, req: Request) -> Response:
-<<<<<<< HEAD
-        from ray.serve.api import (
-            serve_application_status_to_schema,
-            get_deployment_statuses,
-        )
-=======
         from ray.serve.api import get_deployment_statuses
         from ray.serve.schema import serve_application_status_to_schema
->>>>>>> e4ce38d0
 
         serve_application_status_schema = serve_application_status_to_schema(
             get_deployment_statuses()
@@ -67,15 +56,8 @@
     @optional_utils.init_ray_and_catch_exceptions(connect_to_serve=True)
     async def put_all_deployments(self, req: Request) -> Response:
         from ray import serve
-<<<<<<< HEAD
-        from ray.serve.api import (
-            Application,
-            internal_get_global_client,
-        )
-=======
         from ray.serve.context import get_global_client
         from ray.serve.application import Application
->>>>>>> e4ce38d0
 
         app = Application.from_dict(await req.json())
         serve.run(app, _blocking=False)
